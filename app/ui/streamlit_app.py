--- conflicted
+++ resolved
@@ -1,8 +1,7 @@
 import os
 import streamlit as st
-<<<<<<< HEAD
 from dotenv import load_dotenv
-from app.services.chatbot_service import SupabaseRAGChatbot
+from app.services.chatbot_service import ChromaRAGChatbot
 
 load_dotenv()
 
@@ -10,7 +9,7 @@
 st.title("🧠 보험 챗봇 (RAG 기반)")
 
 try:
-    chatbot = SupabaseRAGChatbot()
+    chatbot = ChromaRAGChatbot()
 except ValueError as e:
     st.error(str(e))
     st.stop()
@@ -31,7 +30,7 @@
 
     with st.chat_message("assistant"):
         with st.spinner("문서 기반 답변 생성 중..."):
-            response = chatbot.query(prompt)
+            response = chatbot.ask_direct(prompt)
             st.markdown(response)
 
     st.session_state.messages.append({"role": "assistant", "content": response})
@@ -40,150 +39,4 @@
 with st.sidebar:
     if st.button("💬 대화 초기화"):
         st.session_state.messages = []
-        st.rerun()
-=======
-from langchain.vectorstores import Chroma
-from langchain.embeddings import HuggingFaceEmbeddings
-from langchain.llms import Ollama
-from langchain.chains import RetrievalQA
-from langchain.prompts import PromptTemplate
-import os
-
-# Page configuration
-st.set_page_config(
-    page_title="보험 챗봇",
-    page_icon="🤖",
-    layout="wide"
-)
-
-# Initialize session state for chat history
-if "messages" not in st.session_state:
-    st.session_state.messages = []
-
-# Initialize chatbot
-def init_chatbot():
-    # Initialize embedding model
-    embedding = HuggingFaceEmbeddings(
-        model_name="jhgan/ko-sroberta-multitask",
-        model_kwargs={'device': 'cpu'},
-        encode_kwargs={'normalize_embeddings': True}
-    )
-
-    # Initialize Chroma DB
-    persist_directory = "./chroma_db"
-    vectordb = Chroma(
-        persist_directory=persist_directory,
-        embedding_function=embedding
-    )
-    retriever = vectordb.as_retriever(search_kwargs={"k": 3})
-
-    # Initialize Ollama
-    llm = Ollama(
-        model="llama2",
-        temperature=0.1
-    )
-
-    # Custom prompt template
-    prompt_template = """
-    당신은 보험 약관을 분석하는 전문가입니다.
-    다음 내용을 참고하여 질문에 정확하게 답해주세요:
-
-    [보장 항목 발췌]
-    {context}
-
-    [사용자 질문]
-    {question}
-
-    답변을 한국어로 간결하고 정확하게 제공해주세요.
-    모르는 내용은 모른다고 답변해주세요.
-    
-    답변:
-    """
-
-    prompt = PromptTemplate(
-        template=prompt_template,
-        input_variables=["context", "question"]
-    )
-
-    # Create QA chain
-    qa_chain = RetrievalQA.from_chain_type(
-        llm=llm,
-        chain_type="stuff",
-        retriever=retriever,
-        chain_type_kwargs={"prompt": prompt}
-    )
-    
-    return qa_chain
-
-# Initialize chatbot
-if "qa_chain" not in st.session_state:
-    with st.spinner("챗봇을 초기화하는 중..."):
-        try:
-            st.session_state.qa_chain = init_chatbot()
-        except Exception as e:
-            st.error(f"챗봇 초기화 중 오류가 발생했습니다: {str(e)}")
-            st.stop()
-
-# Sidebar for additional controls
-with st.sidebar:
-    st.title("보험 챗봇 설정")
-    st.markdown("---")
-    
-    # Model selection
-    model_name = st.selectbox(
-        "모델 선택",
-        ["llama2", "mistral", "gemma"],
-        index=0
-    )
-    
-    # Temperature control
-    temperature = st.slider(
-        "창의성",
-        min_value=0.0,
-        max_value=1.0,
-        value=0.3,
-        step=0.1,
-        help="값이 높을수록 창의적인 답변을 생성합니다."
-    )
-    
-    # Clear chat button
-    if st.button("대화 초기화"):
-        st.session_state.messages = []
-        st.rerun()
-
-# Main chat interface
-st.title("🤖 보험 챗봇")
-st.caption("보험 약관에 대해 궁금한 점을 물어보세요.")
-
-# Display chat messages
-for message in st.session_state.messages:
-    with st.chat_message(message["role"]):
-        st.markdown(message["content"])
-
-# Chat input
-if prompt := st.chat_input("질문을 입력하세요"):
-    # Add user message to chat history
-    st.session_state.messages.append({"role": "user", "content": prompt})
-    
-    # Display user message
-    with st.chat_message("user"):
-        st.markdown(prompt)
-    
-    # Generate response
-    with st.chat_message("assistant"):
-        with st.spinner("답변 생성 중..."):
-            try:
-                # Get response from QA chain
-                response = st.session_state.qa_chain.run(prompt)
-                
-                # Display response
-                st.markdown(response)
-                
-                # Add assistant response to chat history
-                st.session_state.messages.append({"role": "assistant", "content": response})
-                
-            except Exception as e:
-                error_msg = f"오류가 발생했습니다: {str(e)}"
-                st.error(error_msg)
-                st.session_state.messages.append({"role": "assistant", "content": error_msg})
->>>>>>> 38ab3030
+        st.rerun()